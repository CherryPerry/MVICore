package com.badoo.mvicore.binder

import com.badoo.mvicore.binder.lifecycle.Lifecycle
import com.badoo.mvicore.binder.lifecycle.Lifecycle.Event.BEGIN
import com.badoo.mvicore.binder.lifecycle.Lifecycle.Event.END
import com.badoo.mvicore.consumer.middleware.base.Middleware
import com.badoo.mvicore.consumer.wrapWithMiddleware
import com.badoo.mvicore.extension.mapNotNull
import io.reactivex.Observable
import io.reactivex.ObservableSource
import io.reactivex.disposables.CompositeDisposable
import io.reactivex.disposables.Disposable
import io.reactivex.functions.Consumer
import io.reactivex.rxkotlin.plusAssign

class Binder(
    private val lifecycle: Lifecycle? = null
) : Disposable {
    private val disposables = CompositeDisposable()
    private val connections = mutableListOf<Pair<Connection<*, *>, Middleware<*, *>?>>()
    private val connectionDisposables = CompositeDisposable()
    private var isActive = false

    init {
<<<<<<< HEAD
        lifecycle?.let {
            disposables += it.setupConnections()
=======
        lifecycle?.apply {
            disposables += Observable.wrap(this)
                .distinctUntilChanged()
                .subscribe {
                    when (it) {
                       BEGIN -> bindConnections()
                       END -> unbindConnections()
                    }
                }
>>>>>>> 9b0b0a85
        }

        disposables += connectionDisposables
    }

    // region bind

    fun <T: Any> bind(connection: Pair<ObservableSource<T>, Consumer<T>>) {
        bind(
            Connection(
                from = connection.first,
                to = connection.second,
                transformer = { it }
            )
        )
    }

    fun <Out: Any, In: Any> bind(connection: Connection<Out, In>) {
        val consumer = connection.to
        val middleware = consumer.wrapWithMiddleware(
            standalone = false,
            name = connection.name
        ) as? Middleware<Out, In>

        when {
            lifecycle != null -> {
                connections += (connection to middleware)
                if (isActive) {
                    subscribeWithLifecycle(connection, middleware)
                }
            }
            else -> subscribe(connection, middleware)
        }
    }

    private fun <Out: Any, In: Any> subscribeWithLifecycle(
        connection: Connection<Out, In>,
        middleware: Middleware<Out, In>?
    ) {
        connectionDisposables += Observable
            .wrap(connection.from)
            .subscribeWithMiddleware(connection, middleware)
    }

    private fun <Out: Any, In: Any> subscribe(
        connection: Connection<Out, In>,
        middleware: Middleware<Out, In>?
    ) {
        disposables += Observable.wrap(connection.from)
            .subscribeWithMiddleware(connection, middleware)
    }

    private fun <Out: Any, In: Any> Observable<Out>.subscribeWithMiddleware(
        connection: Connection<Out, In>,
        middleware: Middleware<Out, In>?
    ): Disposable =
        applyTransformer(connection)
            .run {
                middleware?.let {
                    middleware.onBind(connection)

                    this
                        .doOnNext { middleware.onElement(connection, it) }
                        .doFinally { middleware.onComplete(connection) }
                        .subscribe(middleware)

                } ?: subscribe(connection.to)
            }

    private fun <Out: Any, In: Any> Observable<Out>.applyTransformer(
        connection: Connection<Out, In>
    ): Observable<In> =
        mapNotNull(connection.transformer ?: { it as? In })

    // endregion

    // region lifecycle

    private fun Lifecycle.setupConnections() =
        Observable.wrap(this)
            .subscribe {
                when (it) {
                    BEGIN -> bindConnections()
                    END -> unbindConnections()
                }
            }

    private fun bindConnections() {
        isActive = true
        connections.forEach { (connection, middleware) ->
            subscribeWithLifecycle(
                connection as Connection<Any, Any>,
                middleware as? Middleware<Any, Any>
            )
        }
    }

    private fun unbindConnections() {
        isActive = false
        connectionDisposables.clear()
    }

    // endregion

    override fun isDisposed(): Boolean =
        disposables.isDisposed

    override fun dispose() {
        disposables.dispose()
    }

    fun clear() {
        disposables.clear()
    }
}<|MERGE_RESOLUTION|>--- conflicted
+++ resolved
@@ -22,20 +22,8 @@
     private var isActive = false
 
     init {
-<<<<<<< HEAD
         lifecycle?.let {
             disposables += it.setupConnections()
-=======
-        lifecycle?.apply {
-            disposables += Observable.wrap(this)
-                .distinctUntilChanged()
-                .subscribe {
-                    when (it) {
-                       BEGIN -> bindConnections()
-                       END -> unbindConnections()
-                    }
-                }
->>>>>>> 9b0b0a85
         }
 
         disposables += connectionDisposables
@@ -116,6 +104,7 @@
 
     private fun Lifecycle.setupConnections() =
         Observable.wrap(this)
+            .distinctUntilChanged()
             .subscribe {
                 when (it) {
                     BEGIN -> bindConnections()
