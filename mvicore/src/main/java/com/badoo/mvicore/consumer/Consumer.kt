--- conflicted
+++ resolved
@@ -36,11 +36,7 @@
 
     if (current is Middleware<*, *> && standalone) {
         return StandaloneMiddleware(
-<<<<<<< HEAD
-            wrappedMiddleware = current as Middleware<Any, In>,
-=======
             wrappedMiddleware = current as Middleware<In, In>,
->>>>>>> 8cd6dc21
             name = name ?: wrapperOf?.javaClass?.canonicalName,
             postfix = postfix
         )
